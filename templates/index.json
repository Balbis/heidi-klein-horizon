--- conflicted
+++ resolved
@@ -11,15 +11,6 @@
   "sections": {
     "hero_jVaWmY": {
       "type": "hero",
-<<<<<<< HEAD
-      "name": "Hero",
-      "settings": {
-        "media_type_1": "video",
-        "image_1": "shopify://shop_images/ICARIA_ASYMMETRIC_MINI_DRESS_3.jpg",
-        "video_1": "shopify://files/videos/Website Homepage Fashion Collage Banner (1920 x 1080 px) (19) (1).mp4",
-        "media_type_2": "image",
-        "link": "shopify://collections",
-=======
       "blocks": {
         "text_YLPk4p": {
           "type": "text",
@@ -72,7 +63,6 @@
         "media_type_1": "image",
         "media_type_2": "image",
         "link": "",
->>>>>>> 9017fcbd
         "open_in_new_tab": false,
         "content_direction": "column",
         "vertical_on_mobile": true,
@@ -83,19 +73,6 @@
         "vertical_alignment_flex_direction_column": "flex-end",
         "gap": 24,
         "section_width": "page-width",
-<<<<<<< HEAD
-        "section_height": "full-screen",
-        "section_height_custom": 50,
-        "color_scheme": "scheme-6",
-        "toggle_overlay": false,
-        "overlay_color": "#333333",
-        "overlay_style": "gradient",
-        "gradient_direction": "to bottom",
-        "blurred_reflection": false,
-        "reflection_opacity": 75,
-        "padding-block-start": 48,
-        "padding-block-end": 48
-=======
         "section_height": "medium",
         "section_height_custom": 50,
         "color_scheme": "scheme-6",
@@ -107,7 +84,6 @@
         "reflection_opacity": 75,
         "padding-block-start": 100,
         "padding-block-end": 72
->>>>>>> 9017fcbd
       }
     },
     "product_list_fa6P9H": {
@@ -216,8 +192,7 @@
               "type": "_product-card-gallery",
               "name": "t:names.product_card_media",
               "settings": {
-<<<<<<< HEAD
-                "image_ratio": "portrait",
+                "image_ratio": "adapt",
                 "border": "none",
                 "border_width": 1,
                 "border_opacity": 100,
@@ -229,366 +204,9 @@
               },
               "blocks": {}
             },
-            "group_FFB6rP": {
-              "type": "_product-card-group",
-              "name": "t:names.group",
-              "settings": {
-                "link": "",
-                "open_in_new_tab": false,
-                "content_direction": "column",
-                "vertical_on_mobile": true,
-                "horizontal_alignment": "flex-start",
-                "vertical_alignment": "center",
-                "align_baseline": false,
-                "horizontal_alignment_flex_direction_column": "flex-start",
-                "vertical_alignment_flex_direction_column": "center",
-                "gap": 4,
-                "width": "fill",
-                "custom_width": 100,
-                "width_mobile": "fill",
-                "custom_width_mobile": 100,
-                "height": "fit",
-                "custom_height": 100,
-                "inherit_color_scheme": true,
-                "color_scheme": "",
-                "background_media": "none",
-                "video_position": "cover",
-                "background_image_position": "cover",
-=======
-                "image_ratio": "adapt",
->>>>>>> 9017fcbd
-                "border": "none",
-                "border_width": 1,
-                "border_opacity": 100,
-                "border_radius": 0,
-                "padding-block-start": 0,
-                "padding-block-end": 0,
-                "padding-inline-start": 0,
-                "padding-inline-end": 0
-              },
-<<<<<<< HEAD
-              "blocks": {
-                "product_title": {
-                  "type": "product-title",
-                  "name": "t:names.title",
-                  "settings": {
-                    "width": "100%",
-                    "max_width": "normal",
-                    "alignment": "left",
-                    "type_preset": "h5",
-                    "font": "var(--font-body--family)",
-                    "font_size": "",
-                    "line_height": "normal",
-                    "letter_spacing": "normal",
-                    "case": "none",
-                    "wrap": "pretty",
-                    "color": "var(--color-foreground)",
-                    "background": false,
-                    "background_color": "#00000026",
-                    "corner_radius": 0,
-                    "padding-block-start": 0,
-                    "padding-block-end": 0,
-                    "padding-inline-start": 0,
-                    "padding-inline-end": 0
-                  },
-                  "blocks": {}
-                },
-                "price_qx4thV": {
-                  "type": "price",
-                  "name": "t:names.product_price",
-                  "settings": {
-                    "show_sale_price_first": true,
-                    "show_installments": false,
-                    "show_tax_info": false,
-                    "type_preset": "",
-                    "width": "100%",
-                    "alignment": "left",
-                    "font": "var(--font-body--family)",
-                    "font_size": "1rem",
-                    "line_height": "normal",
-                    "letter_spacing": "normal",
-                    "case": "none",
-                    "color": "var(--color-foreground)",
-                    "padding-block-start": 0,
-                    "padding-block-end": 0,
-                    "padding-inline-start": 0,
-                    "padding-inline-end": 0
-                  },
-                  "blocks": {}
-                },
-                "swatches_8BzNnx": {
-                  "type": "swatches",
-                  "name": "t:names.swatches",
-                  "settings": {
-                    "product_swatches_alignment": "flex-start",
-                    "product_swatches_alignment_mobile": "flex-start",
-                    "hide_padding": false,
-                    "product_swatches_padding_top": 4,
-                    "product_swatches_padding_bottom": 0,
-                    "product_swatches_padding_left": 0,
-                    "product_swatches_padding_right": 0
-                  },
-                  "blocks": {}
-                }
-              },
-              "block_order": [
-                "product_title",
-                "price_qx4thV",
-                "swatches_8BzNnx"
-              ]
-            }
-          },
-          "block_order": [
-            "product_card_gallery_H6Aahy",
-            "group_FFB6rP"
-          ]
-        }
-      },
-      "name": "t:names.products_grid",
-      "settings": {
-        "collection": "",
-        "layout_type": "grid",
-        "carousel_on_mobile": false,
-        "max_products": 8,
-        "columns": 4,
-        "mobile_columns": "2",
-        "mobile_card_size": "60cqw",
-        "columns_gap": 8,
-        "rows_gap": 36,
-        "icons_style": "arrow",
-        "icons_shape": "none",
-        "section_width": "page-width",
-        "horizontal_alignment": "flex-start",
-        "gap": 28,
-        "color_scheme": "scheme-1",
-        "padding-block-start": 48,
-        "padding-block-end": 48
-      }
-    },
-    "collection_list_Ajb4dR": {
-      "type": "collection-list",
-      "blocks": {
-        "text_DQybeV": {
-          "type": "text",
-          "name": "t:names.heading",
-          "settings": {
-            "text": "<h2>Collections</h2>",
-            "width": "fit-content",
-            "max_width": "normal",
-            "alignment": "left",
-            "type_preset": "h1",
-            "font": "var(--font-primary--family)",
-            "font_size": "",
-            "line_height": "normal",
-            "letter_spacing": "normal",
-            "case": "none",
-            "wrap": "pretty",
-            "color": "var(--color-foreground)",
-            "background": false,
-            "background_color": "#00000026",
-            "corner_radius": 0,
-            "padding-block-start": 0,
-            "padding-block-end": 0,
-            "padding-inline-start": 0,
-            "padding-inline-end": 0
-          },
-          "blocks": {}
-        },
-        "static-collection-card": {
-          "type": "_collection-card",
-          "name": "t:names.collection_card",
-          "static": true,
-          "settings": {
-            "placement": "on_image",
-            "horizontal_alignment": "flex-start",
-            "vertical_alignment": "flex-end",
-            "collection_card_gap": 8,
-            "inherit_color_scheme": true,
-            "color_scheme": "",
-            "border": "none",
-            "border_width": 1,
-            "border_opacity": 100,
-            "border_radius": 0
-          },
-          "blocks": {
-            "group_kgw6FE": {
-              "type": "group",
-              "name": "t:names.group",
-              "settings": {
-                "link": "",
-                "open_in_new_tab": false,
-                "content_direction": "column",
-                "vertical_on_mobile": true,
-                "horizontal_alignment": "flex-start",
-                "vertical_alignment": "center",
-                "align_baseline": false,
-                "horizontal_alignment_flex_direction_column": "flex-start",
-                "vertical_alignment_flex_direction_column": "center",
-                "gap": 12,
-                "width": "fit-content",
-                "custom_width": 100,
-                "width_mobile": "fit-content",
-                "custom_width_mobile": 100,
-                "height": "fit",
-                "custom_height": 100,
-                "inherit_color_scheme": false,
-                "color_scheme": "scheme-1",
-                "background_media": "none",
-                "video_position": "cover",
-                "background_image_position": "cover",
-                "border": "none",
-                "border_width": 1,
-                "border_opacity": 100,
-                "border_radius": 2,
-                "placeholder": "",
-                "toggle_overlay": false,
-                "overlay_color": "#00000026",
-                "overlay_style": "solid",
-                "gradient_direction": "to top",
-                "padding-block-start": 4,
-                "padding-block-end": 4,
-                "padding-inline-start": 8,
-                "padding-inline-end": 8
-              },
-              "blocks": {
-                "collection_title": {
-                  "type": "collection-title",
-                  "name": "t:names.collection_title",
-                  "settings": {
-                    "width": "fit-content",
-                    "max_width": "normal",
-                    "alignment": "left",
-                    "type_preset": "h5",
-                    "font": "var(--font-body--family)",
-                    "font_size": "",
-                    "line_height": "normal",
-                    "letter_spacing": "normal",
-                    "case": "none",
-                    "wrap": "pretty",
-                    "color": "var(--color-foreground)",
-                    "background": false,
-                    "background_color": "#00000026",
-                    "corner_radius": 0,
-                    "padding-block-start": 0,
-                    "padding-block-end": 0,
-                    "padding-inline-start": 0,
-                    "padding-inline-end": 0
-                  },
-                  "blocks": {}
-                }
-              },
-              "block_order": [
-                "collection_title"
-              ]
-            },
-            "collection-card-image": {
-              "type": "_collection-card-image",
-              "name": "t:names.collection_card_image",
-              "static": true,
-              "settings": {
-                "image_ratio": "portrait",
-                "toggle_overlay": false,
-                "overlay_color": "#00000026",
-                "overlay_style": "solid",
-                "gradient_direction": "to top",
-                "border": "none",
-                "border_width": 1,
-                "border_opacity": 100,
-                "border_radius": 0
-              },
-              "blocks": {}
-            }
-          },
-          "block_order": [
-            "group_kgw6FE"
-          ]
-        }
-      },
-      "block_order": [
-        "text_DQybeV"
-      ],
-      "name": "Collection list: Carousel",
-      "settings": {
-        "collection_list": [],
-        "layout_type": "carousel",
-        "carousel_on_mobile": true,
-        "columns": 3,
-        "mobile_columns": "1",
-        "mobile_card_size": "60cqw",
-        "columns_gap": 2,
-        "bento_gap": 16,
-        "rows_gap": 4,
-        "max_collections": 4,
-        "icons_style": "arrow",
-        "icons_shape": "none",
-        "section_width": "page-width",
-        "gap": 32,
-        "color_scheme": "",
-        "padding-block-start": 48,
-        "padding-block-end": 48
-      }
-    },
-    "divider_J8KJDe": {
-      "type": "divider",
-      "name": "t:names.divider_section",
-      "settings": {
-        "color_scheme": "",
-        "section_width": "full-width",
-        "thickness": 1,
-        "corner_radius": "square",
-        "width_percent": 100,
-        "alignment_horizontal": "center",
-        "padding-block-start": 0,
-        "padding-block-end": 0
-      }
-    },
-    "product_list_AhTnHg": {
-      "type": "product-list",
-      "blocks": {
-        "static-header": {
-          "type": "_product-list-content",
-          "name": "t:names.header",
-          "static": true,
-          "settings": {
-            "content_direction": "row",
-            "vertical_on_mobile": false,
-            "horizontal_alignment": "space-between",
-            "vertical_alignment": "flex-end",
-            "align_baseline": true,
-            "horizontal_alignment_flex_direction_column": "flex-start",
-            "vertical_alignment_flex_direction_column": "center",
-            "gap": 12,
-            "width": "fill",
-            "custom_width": 100,
-            "width_mobile": "fill",
-            "custom_width_mobile": 100,
-            "height": "fit",
-            "custom_height": 100,
-            "inherit_color_scheme": true,
-            "color_scheme": "",
-            "background_media": "none",
-            "video_position": "cover",
-            "background_image_position": "cover",
-            "border": "none",
-            "border_width": 1,
-            "border_opacity": 100,
-            "border_radius": 0,
-            "padding-block-start": 0,
-            "padding-block-end": 0,
-            "padding-inline-start": 0,
-            "padding-inline-end": 0
-          },
-          "blocks": {
-            "product_list_text_RghGGN": {
-              "type": "_product-list-text",
-              "name": "t:names.collection_title",
-=======
-              "blocks": {}
-            },
             "product_title_YXxMTj": {
               "type": "product-title",
               "name": "t:names.product_title",
->>>>>>> 9017fcbd
               "settings": {
                 "width": "100%",
                 "max_width": "normal",
@@ -604,65 +222,7 @@
                 "background": false,
                 "background_color": "#00000026",
                 "corner_radius": 0,
-<<<<<<< HEAD
-                "padding-block-start": 0,
-                "padding-block-end": 0,
-                "padding-inline-start": 0,
-                "padding-inline-end": 0
-              },
-              "blocks": {}
-            },
-            "product_list_button_Wai8JV": {
-              "type": "_product-list-button",
-              "name": "t:names.product_list_button",
-              "settings": {
-                "label": "View all",
-                "open_in_new_tab": false,
-                "style_class": "link",
-                "width": "fit-content",
-                "custom_width": 100,
-                "width_mobile": "fit-content",
-                "custom_width_mobile": 100
-              },
-              "blocks": {}
-            }
-          },
-          "block_order": [
-            "product_list_text_RghGGN",
-            "product_list_button_Wai8JV"
-          ]
-        },
-        "static-product-card": {
-          "type": "_product-card",
-          "name": "t:names.product_card",
-          "static": true,
-          "settings": {
-            "product_card_gap": 8,
-            "inherit_color_scheme": true,
-            "color_scheme": "",
-            "border": "none",
-            "border_width": 1,
-            "border_opacity": 100,
-            "border_radius": 0,
-            "padding-block-start": 0,
-            "padding-block-end": 0,
-            "padding-inline-start": 0,
-            "padding-inline-end": 0
-          },
-          "blocks": {
-            "product_card_gallery_7CPzUi": {
-              "type": "_product-card-gallery",
-              "name": "t:names.product_card_media",
-              "settings": {
-                "image_ratio": "portrait",
-                "border": "none",
-                "border_width": 1,
-                "border_opacity": 100,
-                "border_radius": 0,
-                "padding-block-start": 0,
-=======
                 "padding-block-start": 4,
->>>>>>> 9017fcbd
                 "padding-block-end": 0,
                 "padding-inline-start": 0,
                 "padding-inline-end": 0
@@ -690,79 +250,7 @@
                 "padding-inline-start": 0,
                 "padding-inline-end": 0
               },
-<<<<<<< HEAD
-              "blocks": {
-                "product_title": {
-                  "type": "product-title",
-                  "name": "t:names.title",
-                  "settings": {
-                    "width": "100%",
-                    "max_width": "normal",
-                    "alignment": "left",
-                    "type_preset": "h5",
-                    "font": "var(--font-body--family)",
-                    "font_size": "",
-                    "line_height": "normal",
-                    "letter_spacing": "normal",
-                    "case": "none",
-                    "wrap": "pretty",
-                    "color": "var(--color-foreground)",
-                    "background": false,
-                    "background_color": "#00000026",
-                    "corner_radius": 0,
-                    "padding-block-start": 0,
-                    "padding-block-end": 0,
-                    "padding-inline-start": 0,
-                    "padding-inline-end": 0
-                  },
-                  "blocks": {}
-                },
-                "price_6amMER": {
-                  "type": "price",
-                  "name": "t:names.product_price",
-                  "settings": {
-                    "show_sale_price_first": true,
-                    "show_installments": false,
-                    "show_tax_info": false,
-                    "type_preset": "",
-                    "width": "100%",
-                    "alignment": "left",
-                    "font": "var(--font-body--family)",
-                    "font_size": "1rem",
-                    "line_height": "normal",
-                    "letter_spacing": "normal",
-                    "case": "none",
-                    "color": "var(--color-foreground)",
-                    "padding-block-start": 0,
-                    "padding-block-end": 0,
-                    "padding-inline-start": 0,
-                    "padding-inline-end": 0
-                  },
-                  "blocks": {}
-                },
-                "swatches_ypcMgn": {
-                  "type": "swatches",
-                  "name": "t:names.swatches",
-                  "settings": {
-                    "product_swatches_alignment": "flex-start",
-                    "product_swatches_alignment_mobile": "flex-start",
-                    "hide_padding": false,
-                    "product_swatches_padding_top": 4,
-                    "product_swatches_padding_bottom": 0,
-                    "product_swatches_padding_left": 0,
-                    "product_swatches_padding_right": 0
-                  },
-                  "blocks": {}
-                }
-              },
-              "block_order": [
-                "product_title",
-                "price_6amMER",
-                "swatches_ypcMgn"
-              ]
-=======
-              "blocks": {}
->>>>>>> 9017fcbd
+              "blocks": {}
             }
           },
           "block_order": [
@@ -792,1206 +280,6 @@
         "padding-block-start": 48,
         "padding-block-end": 48
       }
-<<<<<<< HEAD
-    },
-    "featured_product_QK3tjh": {
-      "type": "featured-product",
-      "blocks": {
-        "media": {
-          "type": "_media-without-appearance",
-          "static": true,
-          "settings": {
-            "media_type": "image",
-            "link": "",
-            "video_loop": true,
-            "video_autoplay": false,
-            "image_position": "cover",
-            "video_position": "cover"
-          },
-          "blocks": {}
-        },
-        "featured-product": {
-          "type": "_featured-product",
-          "name": "t:names.product",
-          "static": true,
-          "settings": {},
-          "blocks": {
-            "featured-product-title": {
-              "type": "product-title",
-              "name": "t:names.title",
-              "static": true,
-              "settings": {
-                "width": "100%",
-                "max_width": "normal",
-                "alignment": "left",
-                "type_preset": "h4",
-                "font": "var(--font-body--family)",
-                "font_size": "1rem",
-                "line_height": "normal",
-                "letter_spacing": "normal",
-                "case": "none",
-                "wrap": "pretty",
-                "color": "var(--color-foreground)",
-                "background": false,
-                "background_color": "#00000026",
-                "corner_radius": 0,
-                "padding-block-start": 0,
-                "padding-block-end": 0,
-                "padding-inline-start": 0,
-                "padding-inline-end": 0
-              },
-              "blocks": {}
-            },
-            "featured-product-price": {
-              "type": "_featured-product-price",
-              "name": "t:names.price",
-              "static": true,
-              "settings": {
-                "show_sale_price_first": true,
-                "type_preset": ""
-              },
-              "blocks": {}
-            },
-            "featured-product-gallery": {
-              "type": "_featured-product-gallery",
-              "name": "t:names.image",
-              "static": true,
-              "settings": {
-                "image_ratio": "square",
-                "constrain_to_viewport": "contain"
-              },
-              "blocks": {}
-            },
-            "featured-product-swatches": {
-              "type": "swatches",
-              "name": "t:names.swatches",
-              "static": true,
-              "settings": {
-                "product_swatches_alignment": "flex-start",
-                "product_swatches_alignment_mobile": "flex-start",
-                "hide_padding": true,
-                "product_swatches_padding_top": 4,
-                "product_swatches_padding_bottom": 0,
-                "product_swatches_padding_left": 0,
-                "product_swatches_padding_right": 0
-              },
-              "blocks": {}
-            }
-          },
-          "block_order": []
-        }
-      },
-      "name": "Product highlight",
-      "settings": {
-        "product": "carry-on-copy",
-        "layout": "media-left",
-        "color_scheme": "scheme-3",
-        "padding-block-start": 0,
-        "padding-block-end": 0
-      }
-    },
-    "section_xBAAnx": {
-      "type": "section",
-      "blocks": {
-        "text_tBwJb6": {
-          "type": "text",
-          "name": "t:names.heading",
-          "settings": {
-            "text": "<h3>Our Story</h3>",
-            "width": "fit-content",
-            "max_width": "none",
-            "alignment": "center",
-            "type_preset": "custom",
-            "font": "var(--font-body--family)",
-            "font_size": "var(--font-size--paragraph)",
-            "line_height": "tight",
-            "letter_spacing": "loose",
-            "case": "uppercase",
-            "wrap": "pretty",
-            "color": "var(--color-foreground)",
-            "background": false,
-            "background_color": "#00000026",
-            "corner_radius": 0,
-            "padding-block-start": 0,
-            "padding-block-end": 0,
-            "padding-inline-start": 0,
-            "padding-inline-end": 0
-          },
-          "blocks": {}
-        },
-        "text_JJUykm": {
-          "type": "text",
-          "settings": {
-            "text": "<p><em>We approach our work with the mentality that every product made is a learning experience to improve our craft. We are practitioners and purveyors of creative culture and are inspired by its various forms from art, design, fashion, music, film, food, and more.</em></p>",
-            "width": "fit-content",
-            "max_width": "normal",
-            "alignment": "center",
-            "type_preset": "custom",
-            "font": "var(--font-heading--family)",
-            "font_size": "var(--font-size--h3)",
-            "line_height": "normal",
-            "letter_spacing": "normal",
-            "case": "none",
-            "wrap": "pretty",
-            "color": "var(--color-foreground)",
-            "background": false,
-            "background_color": "#00000026",
-            "corner_radius": 0,
-            "padding-block-start": 0,
-            "padding-block-end": 0,
-            "padding-inline-start": 0,
-            "padding-inline-end": 0
-          },
-          "blocks": {}
-        }
-      },
-      "block_order": [
-        "text_tBwJb6",
-        "text_JJUykm"
-      ],
-      "name": "Pull quote",
-      "settings": {
-        "content_direction": "column",
-        "vertical_on_mobile": true,
-        "horizontal_alignment": "center",
-        "vertical_alignment": "center",
-        "align_baseline": false,
-        "horizontal_alignment_flex_direction_column": "center",
-        "vertical_alignment_flex_direction_column": "center",
-        "gap": 36,
-        "section_width": "page-width",
-        "section_height": "",
-        "section_height_custom": 50,
-        "color_scheme": "",
-        "background_media": "none",
-        "video_position": "cover",
-        "background_image_position": "cover",
-        "border": "none",
-        "border_width": 1,
-        "border_opacity": 100,
-        "border_radius": 0,
-        "toggle_overlay": false,
-        "overlay_color": "#00000026",
-        "overlay_style": "solid",
-        "gradient_direction": "to top",
-        "padding-block-start": 64,
-        "padding-block-end": 88
-      }
-    },
-    "media_with_content_kYcRmi": {
-      "type": "media-with-content",
-      "blocks": {
-        "media": {
-          "type": "_media-without-appearance",
-          "static": true,
-          "settings": {
-            "media_type": "image",
-            "link": "",
-            "video_loop": true,
-            "video_autoplay": false,
-            "image_position": "cover",
-            "video_position": "cover"
-          },
-          "blocks": {}
-        },
-        "content": {
-          "type": "_content-without-appearance",
-          "static": true,
-          "settings": {
-            "horizontal_alignment_flex_direction_column": "center",
-            "vertical_alignment_flex_direction_column": "center",
-            "gap": 24
-          },
-          "blocks": {
-            "jumbo_text_mEWNhA": {
-              "type": "jumbo-text",
-              "name": "t:names.jumbo_text",
-              "settings": {
-                "text": "Up\nThe\nAnte",
-                "font": "var(--font-body--family)",
-                "alignment": "right",
-                "line_height": "0.8",
-                "letter_spacing": "-0.03em",
-                "case": "uppercase",
-                "text_effect": "none",
-                "animation_repeat": false
-              },
-              "blocks": {}
-            }
-          },
-          "block_order": [
-            "jumbo_text_mEWNhA"
-          ]
-        }
-      },
-      "name": "Media with text",
-      "settings": {
-        "media_position": "right",
-        "media_width": "medium",
-        "media_height": "50svh",
-        "section_width": "full-width",
-        "extend_media": true,
-        "color_scheme": "scheme-5",
-        "padding-block-start": 0,
-        "padding-block-end": 0
-      }
-    },
-    "section_fG4wFB": {
-      "type": "section",
-      "blocks": {
-        "video_P4VjxB": {
-          "type": "video",
-          "name": "t:names.video",
-          "settings": {
-            "source": "uploaded",
-            "video_url": "",
-            "video_autoplay": true,
-            "video_loop": true,
-            "alt": "",
-            "custom_width": 100,
-            "custom_width_mobile": 100,
-            "aspect_ratio": "auto",
-            "border": "none",
-            "border_width": 1,
-            "border_opacity": 100,
-            "border_radius": 0,
-            "padding-block-start": 0,
-            "padding-block-end": 0,
-            "padding-inline-start": 0,
-            "padding-inline-end": 0
-          },
-          "blocks": {}
-        },
-        "group_3EtyqY": {
-          "type": "group",
-          "name": "Caption",
-          "settings": {
-            "link": "",
-            "open_in_new_tab": false,
-            "content_direction": "row",
-            "vertical_on_mobile": true,
-            "horizontal_alignment": "space-between",
-            "vertical_alignment": "flex-end",
-            "align_baseline": true,
-            "horizontal_alignment_flex_direction_column": "flex-start",
-            "vertical_alignment_flex_direction_column": "center",
-            "gap": 12,
-            "width": "fill",
-            "custom_width": 100,
-            "width_mobile": "fill",
-            "custom_width_mobile": 100,
-            "height": "fit",
-            "custom_height": 100,
-            "inherit_color_scheme": true,
-            "color_scheme": "",
-            "background_media": "none",
-            "video_position": "cover",
-            "background_image_position": "cover",
-            "border": "none",
-            "border_width": 1,
-            "border_opacity": 100,
-            "border_radius": 0,
-            "placeholder": "",
-            "toggle_overlay": false,
-            "overlay_color": "#00000026",
-            "overlay_style": "solid",
-            "gradient_direction": "to top",
-            "padding-block-start": 0,
-            "padding-block-end": 0,
-            "padding-inline-start": 0,
-            "padding-inline-end": 0
-          },
-          "blocks": {
-            "text_DmF8gy": {
-              "type": "text",
-              "name": "t:names.text",
-              "settings": {
-                "text": "<p>The latest products have dropped: take a look behind the scenes.</p>",
-                "width": "fit-content",
-                "max_width": "normal",
-                "alignment": "left",
-                "type_preset": "rte",
-                "font": "var(--font-body--family)",
-                "font_size": "",
-                "line_height": "normal",
-                "letter_spacing": "normal",
-                "case": "none",
-                "wrap": "pretty",
-                "color": "var(--color-foreground)",
-                "background": false,
-                "background_color": "#00000026",
-                "corner_radius": 0,
-                "padding-block-start": 0,
-                "padding-block-end": 0,
-                "padding-inline-start": 0,
-                "padding-inline-end": 0
-              },
-              "blocks": {}
-            },
-            "button_9AGK97": {
-              "type": "button",
-              "name": "t:names.button",
-              "settings": {
-                "label": "Discover the collection",
-                "link": "shopify://collections/all",
-                "open_in_new_tab": false,
-                "style_class": "link",
-                "width": "fit-content",
-                "custom_width": 100,
-                "width_mobile": "fit-content",
-                "custom_width_mobile": 100
-              },
-              "blocks": {}
-            }
-          },
-          "block_order": [
-            "text_DmF8gy",
-            "button_9AGK97"
-          ]
-        }
-      },
-      "block_order": [
-        "video_P4VjxB",
-        "group_3EtyqY"
-      ],
-      "name": "Video",
-      "settings": {
-        "content_direction": "column",
-        "vertical_on_mobile": true,
-        "horizontal_alignment": "flex-start",
-        "vertical_alignment": "center",
-        "align_baseline": false,
-        "horizontal_alignment_flex_direction_column": "flex-start",
-        "vertical_alignment_flex_direction_column": "center",
-        "gap": 16,
-        "section_width": "page-width",
-        "section_height": "",
-        "section_height_custom": 50,
-        "color_scheme": "",
-        "background_media": "none",
-        "video_position": "cover",
-        "background_image_position": "cover",
-        "border": "none",
-        "border_width": 1,
-        "border_opacity": 100,
-        "border_radius": 0,
-        "toggle_overlay": false,
-        "overlay_color": "#00000026",
-        "overlay_style": "solid",
-        "gradient_direction": "to top",
-        "padding-block-start": 32,
-        "padding-block-end": 32
-      }
-    },
-    "divider_ctiwfU": {
-      "type": "divider",
-      "name": "t:names.divider_section",
-      "settings": {
-        "color_scheme": "",
-        "section_width": "full-width",
-        "thickness": 1,
-        "corner_radius": "square",
-        "width_percent": 100,
-        "alignment_horizontal": "center",
-        "padding-block-start": 0,
-        "padding-block-end": 0
-      }
-    },
-    "section_Jn8cyT": {
-      "type": "section",
-      "blocks": {
-        "text_TwqLTd": {
-          "type": "text",
-          "name": "t:names.heading",
-          "settings": {
-            "text": "<h3>Questions & Answers</h3>",
-            "width": "fit-content",
-            "max_width": "narrow",
-            "alignment": "left",
-            "type_preset": "rte",
-            "font": "var(--font-body--family)",
-            "font_size": "",
-            "line_height": "normal",
-            "letter_spacing": "normal",
-            "case": "none",
-            "wrap": "pretty",
-            "color": "var(--color-foreground)",
-            "background": false,
-            "background_color": "#00000026",
-            "corner_radius": 0,
-            "padding-block-start": 0,
-            "padding-block-end": 0,
-            "padding-inline-start": 0,
-            "padding-inline-end": 0
-          },
-          "blocks": {}
-        },
-        "accordion_URLGAU": {
-          "type": "accordion",
-          "name": "t:names.accordion",
-          "settings": {
-            "icon": "caret",
-            "dividers": true,
-            "type_preset": "h6",
-            "inherit_color_scheme": true,
-            "color_scheme": "",
-            "border": "none",
-            "border_width": 1,
-            "border_opacity": 100,
-            "border_radius": 0,
-            "padding-block-start": 0,
-            "padding-block-end": 0,
-            "padding-inline-start": 0,
-            "padding-inline-end": 0
-          },
-          "blocks": {
-            "accordion_row_kBQVBC": {
-              "type": "_accordion-row",
-              "settings": {
-                "heading": "What is the return policy?",
-                "open_by_default": false,
-                "icon": "none",
-                "width": 20
-              },
-              "blocks": {
-                "text_g4RXiy": {
-                  "type": "text",
-                  "settings": {
-                    "text": "<p>Our goal is for every customer to be totally satisfied with their purchase. If this isn’t the case, let us know and we’ll do our best to work with you to make it right. </p>",
-                    "width": "100%",
-                    "max_width": "normal",
-                    "alignment": "left",
-                    "type_preset": "rte",
-                    "font": "var(--font-body--family)",
-                    "font_size": "",
-                    "line_height": "normal",
-                    "letter_spacing": "normal",
-                    "case": "none",
-                    "wrap": "pretty",
-                    "color": "var(--color-foreground)",
-                    "background": false,
-                    "background_color": "#00000026",
-                    "corner_radius": 0,
-                    "padding-block-start": 0,
-                    "padding-block-end": 0,
-                    "padding-inline-start": 0,
-                    "padding-inline-end": 0
-                  },
-                  "blocks": {}
-                }
-              },
-              "block_order": [
-                "text_g4RXiy"
-              ]
-            },
-            "accordion_row_x6Fqk7": {
-              "type": "_accordion-row",
-              "settings": {
-                "heading": "Are any purchases final sale?",
-                "open_by_default": false,
-                "icon": "none",
-                "width": 20
-              },
-              "blocks": {
-                "text_wbt3Yc": {
-                  "type": "text",
-                  "settings": {
-                    "text": "<p>We are unable to accept returns on certain items. These will be carefully marked before purchase.</p>",
-                    "width": "100%",
-                    "max_width": "normal",
-                    "alignment": "left",
-                    "type_preset": "rte",
-                    "font": "var(--font-body--family)",
-                    "font_size": "",
-                    "line_height": "normal",
-                    "letter_spacing": "normal",
-                    "case": "none",
-                    "wrap": "pretty",
-                    "color": "var(--color-foreground)",
-                    "background": false,
-                    "background_color": "#00000026",
-                    "corner_radius": 0,
-                    "padding-block-start": 0,
-                    "padding-block-end": 0,
-                    "padding-inline-start": 0,
-                    "padding-inline-end": 0
-                  },
-                  "blocks": {}
-                }
-              },
-              "block_order": [
-                "text_wbt3Yc"
-              ]
-            },
-            "accordion_row_3eYznr": {
-              "type": "_accordion-row",
-              "name": "t:names.accordion_dash_row",
-              "settings": {
-                "heading": "When will I get my order?",
-                "open_by_default": false,
-                "icon": "none",
-                "width": 20
-              },
-              "blocks": {
-                "text_FwiY3N": {
-                  "type": "text",
-                  "name": "t:names.text",
-                  "settings": {
-                    "text": "<p>We will work quickly to ship your order as soon as possible. Once your order has shipped, you will receive an email with further information. Delivery times vary depending on your location.</p>",
-                    "width": "100%",
-                    "max_width": "normal",
-                    "alignment": "left",
-                    "type_preset": "rte",
-                    "font": "var(--font-body--family)",
-                    "font_size": "",
-                    "line_height": "normal",
-                    "letter_spacing": "normal",
-                    "case": "none",
-                    "wrap": "pretty",
-                    "color": "var(--color-foreground)",
-                    "background": false,
-                    "background_color": "#00000026",
-                    "corner_radius": 0,
-                    "padding-block-start": 0,
-                    "padding-block-end": 0,
-                    "padding-inline-start": 0,
-                    "padding-inline-end": 0
-                  },
-                  "blocks": {}
-                }
-              },
-              "block_order": [
-                "text_FwiY3N"
-              ]
-            },
-            "accordion_row_7Fqkbr": {
-              "type": "_accordion-row",
-              "name": "t:names.accordion_dash_row",
-              "settings": {
-                "heading": "Where are your products manufactured?",
-                "open_by_default": false,
-                "icon": "none",
-                "width": 20
-              },
-              "blocks": {
-                "text_qqQ37V": {
-                  "type": "text",
-                  "name": "t:names.text",
-                  "settings": {
-                    "text": "<p>Our products are manufactured both locally and globally. We carefully select our manufacturing partners to ensure our products are high quality and a fair value. </p>",
-                    "width": "100%",
-                    "max_width": "normal",
-                    "alignment": "left",
-                    "type_preset": "rte",
-                    "font": "var(--font-body--family)",
-                    "font_size": "",
-                    "line_height": "normal",
-                    "letter_spacing": "normal",
-                    "case": "none",
-                    "wrap": "pretty",
-                    "color": "var(--color-foreground)",
-                    "background": false,
-                    "background_color": "#00000026",
-                    "corner_radius": 0,
-                    "padding-block-start": 0,
-                    "padding-block-end": 0,
-                    "padding-inline-start": 0,
-                    "padding-inline-end": 0
-                  },
-                  "blocks": {}
-                }
-              },
-              "block_order": [
-                "text_qqQ37V"
-              ]
-            },
-            "accordion_row_HejbVG": {
-              "type": "_accordion-row",
-              "name": "t:names.accordion_dash_row",
-              "settings": {
-                "heading": "How much does shipping cost?",
-                "open_by_default": false,
-                "icon": "none",
-                "width": 20
-              },
-              "blocks": {
-                "text_aT8ATJ": {
-                  "type": "text",
-                  "name": "t:names.text",
-                  "settings": {
-                    "text": "<p>Shipping is calculated based on your location and the items in your order. You will always know the shipping price before you purchase.</p>",
-                    "width": "100%",
-                    "max_width": "normal",
-                    "alignment": "left",
-                    "type_preset": "rte",
-                    "font": "var(--font-body--family)",
-                    "font_size": "",
-                    "line_height": "normal",
-                    "letter_spacing": "normal",
-                    "case": "none",
-                    "wrap": "pretty",
-                    "color": "var(--color-foreground)",
-                    "background": false,
-                    "background_color": "#00000026",
-                    "corner_radius": 0,
-                    "padding-block-start": 0,
-                    "padding-block-end": 0,
-                    "padding-inline-start": 0,
-                    "padding-inline-end": 0
-                  },
-                  "blocks": {}
-                }
-              },
-              "block_order": [
-                "text_aT8ATJ"
-              ]
-            }
-          },
-          "block_order": [
-            "accordion_row_kBQVBC",
-            "accordion_row_x6Fqk7",
-            "accordion_row_3eYznr",
-            "accordion_row_7Fqkbr",
-            "accordion_row_HejbVG"
-          ]
-        }
-      },
-      "block_order": [
-        "text_TwqLTd",
-        "accordion_URLGAU"
-      ],
-      "name": "FAQ",
-      "settings": {
-        "content_direction": "column",
-        "vertical_on_mobile": true,
-        "horizontal_alignment": "flex-start",
-        "vertical_alignment": "center",
-        "align_baseline": false,
-        "horizontal_alignment_flex_direction_column": "flex-start",
-        "vertical_alignment_flex_direction_column": "center",
-        "gap": 32,
-        "section_width": "page-width",
-        "section_height": "",
-        "section_height_custom": 50,
-        "color_scheme": "",
-        "background_media": "none",
-        "video_position": "cover",
-        "background_image_position": "cover",
-        "border": "none",
-        "border_width": 1,
-        "border_opacity": 100,
-        "border_radius": 0,
-        "toggle_overlay": false,
-        "overlay_color": "#00000026",
-        "overlay_style": "solid",
-        "gradient_direction": "to top",
-        "padding-block-start": 48,
-        "padding-block-end": 48
-      }
-    },
-    "divider_Gjkiar": {
-      "type": "divider",
-      "name": "t:names.divider_section",
-      "settings": {
-        "color_scheme": "",
-        "section_width": "full-width",
-        "thickness": 1,
-        "corner_radius": "square",
-        "width_percent": 100,
-        "alignment_horizontal": "center",
-        "padding-block-start": 0,
-        "padding-block-end": 0
-      }
-    },
-    "section_ArwnU8": {
-      "type": "section",
-      "blocks": {
-        "group_7EzGCg": {
-          "type": "group",
-          "settings": {
-            "link": "",
-            "open_in_new_tab": false,
-            "content_direction": "column",
-            "vertical_on_mobile": true,
-            "horizontal_alignment": "flex-start",
-            "vertical_alignment": "flex-start",
-            "align_baseline": false,
-            "horizontal_alignment_flex_direction_column": "center",
-            "vertical_alignment_flex_direction_column": "center",
-            "gap": 16,
-            "width": "fill",
-            "custom_width": 100,
-            "width_mobile": "fill",
-            "custom_width_mobile": 100,
-            "height": "fit",
-            "custom_height": 100,
-            "inherit_color_scheme": true,
-            "color_scheme": "",
-            "background_media": "none",
-            "video_position": "cover",
-            "background_image_position": "cover",
-            "border": "none",
-            "border_width": 1,
-            "border_opacity": 100,
-            "border_radius": 0,
-            "placeholder": "",
-            "toggle_overlay": false,
-            "overlay_color": "#00000026",
-            "overlay_style": "solid",
-            "gradient_direction": "to top",
-            "padding-block-start": 0,
-            "padding-block-end": 0,
-            "padding-inline-start": 0,
-            "padding-inline-end": 0
-          },
-          "blocks": {
-            "icon_ckAynT": {
-              "type": "icon",
-              "settings": {
-                "icon": "eye",
-                "width": 32,
-                "link": "",
-                "open_in_new_tab": false
-              },
-              "blocks": {}
-            },
-            "group_MVNjP7": {
-              "type": "group",
-              "settings": {
-                "link": "",
-                "open_in_new_tab": false,
-                "content_direction": "column",
-                "vertical_on_mobile": true,
-                "horizontal_alignment": "flex-start",
-                "vertical_alignment": "center",
-                "align_baseline": false,
-                "horizontal_alignment_flex_direction_column": "center",
-                "vertical_alignment_flex_direction_column": "center",
-                "gap": 4,
-                "width": "fit-content",
-                "custom_width": 100,
-                "width_mobile": "fit-content",
-                "custom_width_mobile": 100,
-                "height": "fit",
-                "custom_height": 100,
-                "inherit_color_scheme": true,
-                "color_scheme": "",
-                "background_media": "none",
-                "video_position": "cover",
-                "background_image_position": "cover",
-                "border": "none",
-                "border_width": 1,
-                "border_opacity": 100,
-                "border_radius": 0,
-                "placeholder": "",
-                "toggle_overlay": false,
-                "overlay_color": "#00000026",
-                "overlay_style": "solid",
-                "gradient_direction": "to top",
-                "padding-block-start": 0,
-                "padding-block-end": 0,
-                "padding-inline-start": 0,
-                "padding-inline-end": 0
-              },
-              "blocks": {
-                "text_cK4ktc": {
-                  "type": "text",
-                  "settings": {
-                    "text": "<h2>Made with care</h2>",
-                    "width": "fit-content",
-                    "max_width": "normal",
-                    "alignment": "left",
-                    "type_preset": "h4",
-                    "font": "var(--font-body--family)",
-                    "font_size": "",
-                    "line_height": "normal",
-                    "letter_spacing": "normal",
-                    "case": "none",
-                    "wrap": "pretty",
-                    "color": "var(--color-foreground)",
-                    "background": false,
-                    "background_color": "#00000026",
-                    "corner_radius": 0,
-                    "padding-block-start": 0,
-                    "padding-block-end": 0,
-                    "padding-inline-start": 0,
-                    "padding-inline-end": 0
-                  },
-                  "blocks": {}
-                },
-                "text_yV4Eck": {
-                  "type": "text",
-                  "settings": {
-                    "text": "<p>We believe in building better</p>",
-                    "width": "fit-content",
-                    "max_width": "narrow",
-                    "alignment": "center",
-                    "type_preset": "rte",
-                    "font": "var(--font-body--family)",
-                    "font_size": "",
-                    "line_height": "normal",
-                    "letter_spacing": "normal",
-                    "case": "none",
-                    "wrap": "pretty",
-                    "color": "var(--color-foreground)",
-                    "background": false,
-                    "background_color": "#00000026",
-                    "corner_radius": 0,
-                    "padding-block-start": 0,
-                    "padding-block-end": 0,
-                    "padding-inline-start": 0,
-                    "padding-inline-end": 0
-                  },
-                  "blocks": {}
-                }
-              },
-              "block_order": [
-                "text_cK4ktc",
-                "text_yV4Eck"
-              ]
-            }
-          },
-          "block_order": [
-            "icon_ckAynT",
-            "group_MVNjP7"
-          ]
-        },
-        "group_FJnKNw": {
-          "type": "group",
-          "settings": {
-            "link": "",
-            "open_in_new_tab": false,
-            "content_direction": "column",
-            "vertical_on_mobile": true,
-            "horizontal_alignment": "flex-start",
-            "vertical_alignment": "flex-start",
-            "align_baseline": false,
-            "horizontal_alignment_flex_direction_column": "center",
-            "vertical_alignment_flex_direction_column": "center",
-            "gap": 16,
-            "width": "fill",
-            "custom_width": 100,
-            "width_mobile": "fill",
-            "custom_width_mobile": 100,
-            "height": "fit",
-            "custom_height": 100,
-            "inherit_color_scheme": true,
-            "color_scheme": "",
-            "background_media": "none",
-            "video_position": "cover",
-            "background_image_position": "cover",
-            "border": "none",
-            "border_width": 1,
-            "border_opacity": 100,
-            "border_radius": 0,
-            "placeholder": "",
-            "toggle_overlay": false,
-            "overlay_color": "#00000026",
-            "overlay_style": "solid",
-            "gradient_direction": "to top",
-            "padding-block-start": 0,
-            "padding-block-end": 0,
-            "padding-inline-start": 0,
-            "padding-inline-end": 0
-          },
-          "blocks": {
-            "icon_Df8V6y": {
-              "type": "icon",
-              "settings": {
-                "icon": "heart",
-                "width": 32,
-                "link": "",
-                "open_in_new_tab": false
-              },
-              "blocks": {}
-            },
-            "group_fATcVU": {
-              "type": "group",
-              "settings": {
-                "link": "",
-                "open_in_new_tab": false,
-                "content_direction": "column",
-                "vertical_on_mobile": true,
-                "horizontal_alignment": "flex-start",
-                "vertical_alignment": "center",
-                "align_baseline": false,
-                "horizontal_alignment_flex_direction_column": "center",
-                "vertical_alignment_flex_direction_column": "center",
-                "gap": 4,
-                "width": "fit-content",
-                "custom_width": 100,
-                "width_mobile": "fit-content",
-                "custom_width_mobile": 100,
-                "height": "fit",
-                "custom_height": 100,
-                "inherit_color_scheme": true,
-                "color_scheme": "",
-                "background_media": "none",
-                "video_position": "cover",
-                "background_image_position": "cover",
-                "border": "none",
-                "border_width": 1,
-                "border_opacity": 100,
-                "border_radius": 0,
-                "placeholder": "",
-                "toggle_overlay": false,
-                "overlay_color": "#00000026",
-                "overlay_style": "solid",
-                "gradient_direction": "to top",
-                "padding-block-start": 0,
-                "padding-block-end": 0,
-                "padding-inline-start": 0,
-                "padding-inline-end": 0
-              },
-              "blocks": {
-                "text_kV3b7T": {
-                  "type": "text",
-                  "settings": {
-                    "text": "<h2>Made with care</h2>",
-                    "width": "fit-content",
-                    "max_width": "narrow",
-                    "alignment": "center",
-                    "type_preset": "h4",
-                    "font": "var(--font-body--family)",
-                    "font_size": "",
-                    "line_height": "normal",
-                    "letter_spacing": "normal",
-                    "case": "none",
-                    "wrap": "pretty",
-                    "color": "var(--color-foreground)",
-                    "background": false,
-                    "background_color": "#00000026",
-                    "corner_radius": 0,
-                    "padding-block-start": 0,
-                    "padding-block-end": 0,
-                    "padding-inline-start": 0,
-                    "padding-inline-end": 0
-                  },
-                  "blocks": {}
-                },
-                "text_jWfFkh": {
-                  "type": "text",
-                  "settings": {
-                    "text": "<p>We believe in building better</p>",
-                    "width": "fit-content",
-                    "max_width": "narrow",
-                    "alignment": "center",
-                    "type_preset": "rte",
-                    "font": "var(--font-body--family)",
-                    "font_size": "",
-                    "line_height": "normal",
-                    "letter_spacing": "normal",
-                    "case": "none",
-                    "wrap": "pretty",
-                    "color": "var(--color-foreground)",
-                    "background": false,
-                    "background_color": "#00000026",
-                    "corner_radius": 0,
-                    "padding-block-start": 0,
-                    "padding-block-end": 0,
-                    "padding-inline-start": 0,
-                    "padding-inline-end": 0
-                  },
-                  "blocks": {}
-                }
-              },
-              "block_order": [
-                "text_kV3b7T",
-                "text_jWfFkh"
-              ]
-            }
-          },
-          "block_order": [
-            "icon_Df8V6y",
-            "group_fATcVU"
-          ]
-        },
-        "group_ET3X3i": {
-          "type": "group",
-          "settings": {
-            "link": "",
-            "open_in_new_tab": false,
-            "content_direction": "column",
-            "vertical_on_mobile": true,
-            "horizontal_alignment": "flex-start",
-            "vertical_alignment": "flex-start",
-            "align_baseline": false,
-            "horizontal_alignment_flex_direction_column": "center",
-            "vertical_alignment_flex_direction_column": "center",
-            "gap": 16,
-            "width": "fill",
-            "custom_width": 100,
-            "width_mobile": "fill",
-            "custom_width_mobile": 100,
-            "height": "fit",
-            "custom_height": 100,
-            "inherit_color_scheme": true,
-            "color_scheme": "",
-            "background_media": "none",
-            "video_position": "cover",
-            "background_image_position": "cover",
-            "border": "none",
-            "border_width": 1,
-            "border_opacity": 100,
-            "border_radius": 0,
-            "placeholder": "",
-            "toggle_overlay": false,
-            "overlay_color": "#00000026",
-            "overlay_style": "solid",
-            "gradient_direction": "to top",
-            "padding-block-start": 0,
-            "padding-block-end": 0,
-            "padding-inline-start": 0,
-            "padding-inline-end": 0
-          },
-          "blocks": {
-            "icon_kHrFiN": {
-              "type": "icon",
-              "settings": {
-                "icon": "silhouette",
-                "width": 32,
-                "link": "",
-                "open_in_new_tab": false
-              },
-              "blocks": {}
-            },
-            "group_KUxrPE": {
-              "type": "group",
-              "settings": {
-                "link": "",
-                "open_in_new_tab": false,
-                "content_direction": "column",
-                "vertical_on_mobile": true,
-                "horizontal_alignment": "flex-start",
-                "vertical_alignment": "center",
-                "align_baseline": false,
-                "horizontal_alignment_flex_direction_column": "center",
-                "vertical_alignment_flex_direction_column": "center",
-                "gap": 4,
-                "width": "fit-content",
-                "custom_width": 100,
-                "width_mobile": "fit-content",
-                "custom_width_mobile": 100,
-                "height": "fit",
-                "custom_height": 100,
-                "inherit_color_scheme": true,
-                "color_scheme": "",
-                "background_media": "none",
-                "video_position": "cover",
-                "background_image_position": "cover",
-                "border": "none",
-                "border_width": 1,
-                "border_opacity": 100,
-                "border_radius": 0,
-                "placeholder": "",
-                "toggle_overlay": false,
-                "overlay_color": "#00000026",
-                "overlay_style": "solid",
-                "gradient_direction": "to top",
-                "padding-block-start": 0,
-                "padding-block-end": 0,
-                "padding-inline-start": 0,
-                "padding-inline-end": 0
-              },
-              "blocks": {
-                "text_jYWPLh": {
-                  "type": "text",
-                  "settings": {
-                    "text": "<h2>Real people making great products</h2>",
-                    "width": "fit-content",
-                    "max_width": "narrow",
-                    "alignment": "center",
-                    "type_preset": "h4",
-                    "font": "var(--font-body--family)",
-                    "font_size": "",
-                    "line_height": "normal",
-                    "letter_spacing": "normal",
-                    "case": "none",
-                    "wrap": "pretty",
-                    "color": "var(--color-foreground)",
-                    "background": false,
-                    "background_color": "#00000026",
-                    "corner_radius": 0,
-                    "padding-block-start": 0,
-                    "padding-block-end": 0,
-                    "padding-inline-start": 0,
-                    "padding-inline-end": 0
-                  },
-                  "blocks": {}
-                },
-                "text_iLd83M": {
-                  "type": "text",
-                  "settings": {
-                    "text": "<p>Real people, great products</p>",
-                    "width": "fit-content",
-                    "max_width": "narrow",
-                    "alignment": "center",
-                    "type_preset": "rte",
-                    "font": "var(--font-body--family)",
-                    "font_size": "",
-                    "line_height": "normal",
-                    "letter_spacing": "normal",
-                    "case": "none",
-                    "wrap": "pretty",
-                    "color": "var(--color-foreground)",
-                    "background": false,
-                    "background_color": "#00000026",
-                    "corner_radius": 0,
-                    "padding-block-start": 0,
-                    "padding-block-end": 0,
-                    "padding-inline-start": 0,
-                    "padding-inline-end": 0
-                  },
-                  "blocks": {}
-                }
-              },
-              "block_order": [
-                "text_jYWPLh",
-                "text_iLd83M"
-              ]
-            }
-          },
-          "block_order": [
-            "icon_kHrFiN",
-            "group_KUxrPE"
-          ]
-        }
-      },
-      "block_order": [
-        "group_7EzGCg",
-        "group_FJnKNw",
-        "group_ET3X3i"
-      ],
-      "name": "Icons with text",
-      "settings": {
-        "content_direction": "row",
-        "vertical_on_mobile": true,
-        "horizontal_alignment": "flex-start",
-        "vertical_alignment": "center",
-        "align_baseline": false,
-        "horizontal_alignment_flex_direction_column": "flex-start",
-        "vertical_alignment_flex_direction_column": "center",
-        "gap": 16,
-        "section_width": "page-width",
-        "section_height": "",
-        "section_height_custom": 50,
-        "color_scheme": "scheme-3",
-        "background_media": "none",
-        "video_position": "cover",
-        "background_image_position": "cover",
-        "border": "none",
-        "border_width": 1,
-        "border_opacity": 100,
-        "border_radius": 0,
-        "toggle_overlay": false,
-        "overlay_color": "#00000026",
-        "overlay_style": "solid",
-        "gradient_direction": "to top",
-        "padding-block-start": 36,
-        "padding-block-end": 36
-      }
-=======
->>>>>>> 9017fcbd
     }
   },
   "order": [
