--- conflicted
+++ resolved
@@ -60,34 +60,16 @@
           "type": "_header-menu",
           "static": true,
           "settings": {
-<<<<<<< HEAD
             "menu": "menu-2024",
-=======
-            "menu": "main-menu",
             "color_scheme": "",
             "type_font_primary_size": "0.875rem",
             "menu_font_style": "inverse",
             "type_font_primary_link": "body",
             "type_case_primary_link": "none",
->>>>>>> 9017fcbd
             "menu_style": "featured_products",
             "featured_products_aspect_ratio": "4 / 5",
             "featured_collections_aspect_ratio": "16 / 9",
             "image_border_radius": 0,
-<<<<<<< HEAD
-            "product_title_case": "default",
-            "collection_title_case": "default",
-            "color_scheme": "",
-            "menu_font_style": "inverse",
-            "type_font_primary_link": "primary",
-            "type_font_primary_size": "0.875rem",
-            "type_case_primary_link": "none",
-            "type_font_secondary_link": "secondary",
-            "type_case_secondary_link": "none",
-            "type_font_tertiary_link": "secondary",
-            "type_case_tertiary_link": "none",
-=======
->>>>>>> 9017fcbd
             "navigation_bar": false,
             "color_scheme_navigation_bar": "",
             "drawer_accordion": false,
